--- conflicted
+++ resolved
@@ -217,13 +217,9 @@
     if dump_json:
         build_pages(config, dump_json=True)
     else:
-<<<<<<< HEAD
         if config['clear_site_dir']:
             utils.clear_directory(config['site_dir'])
-        utils.copy_media_files(config['theme_dir'], config['site_dir'])
-=======
         for theme_dir in config['theme_dir']:
             utils.copy_media_files(theme_dir, config['site_dir'])
->>>>>>> b09c817e
         utils.copy_media_files(config['docs_dir'], config['site_dir'])
         build_pages(config)